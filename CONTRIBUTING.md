--- conflicted
+++ resolved
@@ -1,7 +1,4 @@
 # Contributing to this repository
-
-<<<<<<< HEAD
-_Copyright (c) 2020, 2023 Oracle and/or its affiliates. All rights reserved._
 
 We welcome your contributions! There are multiple ways to contribute.
 
@@ -13,18 +10,6 @@
 vulnerability, do not raise a GitHub issue and follow the instructions in our
 [security policy](./SECURITY.md).
 
-=======
-We welcome your contributions! There are multiple ways to contribute.
-
-## Opening issues
-
-For bugs or enhancement requests, please file a GitHub issue unless it's
-security related. When filing a bug remember that the better written the bug is,
-the more likely it is to be fixed. If you think you've found a security
-vulnerability, do not raise a GitHub issue and follow the instructions in our
-[security policy](./SECURITY.md).
-
->>>>>>> 28102115
 ## Contributing code
 
 We welcome your code contributions. Before submitting code via a pull request,
